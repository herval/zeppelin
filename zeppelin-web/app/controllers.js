
App.ApplicationController = Ember.Controller.extend({
    zqlLink : "http://zeppelin-project.org/#/zql",
});


App.ZqlController = App.ApplicationController.extend({
    actions : {
        newJob : function(){
            controller = this;
            Ember.$.getJSON('/cxf/zeppelin/zql/new').then(function(d){
                // update runnning
                zeppelin.zql.list(function(c, resp){
                    if(c==200){
                        controller.set('runningJobs', resp);
                    }
                });

                controller.transitionToRoute('zql.edit', {jobid : d.body.id, historyid: "", body:d.body})
            });

        },
        openJob : function(jobid){
            controller = this;
            Ember.$.getJSON('/cxf/zeppelin/zql/get/'+jobid).then(function(d){
		controller.transitionToRoute('zql.edit', {jobid : d.body.id, historyid : "", body:d.body})
            });
        },
        updateJob : function(){
            controller = this;
            zeppelin.zql.list(function(c, resp){
                if(c==200){
                    controller.set('runningJobs', resp);
                }
            });
        }
    }
});


App.ZqlEditController = App.ApplicationController.extend({
    dirty : 0,
    dirtyFlag : {
        CLEAN : 0,
        ZQL : 1,
        NAME : 2,
        PARAMS : 4,
        CRON : 8
    },
    dryrun : true,
    currentJob : undefined,
    historyId : undefined,
    zql : undefined,
    jobName : undefined,
    jobCron : undefined,
    params : undefined,
    needs: ['zql'],
    
    actions : {
        runJob : function(){
            var controller = this;
            var job = this.get('currentJob');
	    var historyId = this.get('historyId');
            if(job==undefined) return;
	    if(historyId) return;

            var jobid = job.id;

            var zql = this.get('zql');
            var jobName = this.get('jobName');
            var jobCron = this.get('jobCron');
            if(this.get('dryrun')==true && false){
                zeppelin.zql.set(jobid, jobName, zql, undefined, jobCron, function(c, d){
                    if(c!=200){
                        zeppelin.alert("Error: Invalid Job", "#alert");
                    } else {
                        zeppelin.zql.dryRun(jobid, function(c, d){
                            if(c==200){
                                controller.set('dryrun', false);
                                controller.send('loadJob', jobid);
                            }            
                        });
                    }
                }, this);
            } else {
                if(job.status=="RUNNING"){
                    return;
                }
                zeppelin.zql.set(jobid, jobName, zql, undefined, jobCron, function(c, d){
                    if(c!=200){
                        zeppelin.alert("Error: Invalid Job", "#alert");
                    } else {
                        controller.set('dirty', 0);
                        zeppelin.zql.run(jobid, function(c, d){
                            if (c==200) {
                                controller.send('loadJob', jobid);
                            }
                        });                     
                    }
                }, this);
            }
        },

        abortJob : function(){
            var controller = this;
            var job = this.get('currentJob');
            if (job == undefined) { return; }
            zeppelin.zql.abort(job.id, function(c,d){
                if (c == 200){
                    console.log("job %o aborted", job);
                } else {
                    console.log("job %o abort fail", job);
                }
            });
        },

        shareJob : function(){
            var controller = this;
            var job = this.get('currentJob');
	    var historyId = this.get('historyId');
            if (job == undefined) { return; }
	    
	    // TODO save job
	    controller.transitionToRoute('report.link', {jobid : job.id, historyid : (historyId==undefined) ? "" : historyId});	    
        },

        deleteJob : function(){
            var controller = this;
            var job = this.get('currentJob');
	    var historyId = this.get('historyId');
            if(job==undefined) {return;}
            console.log("Delete job %o", job.id);
	    if (!historyId) {
		zeppelin.zql.del(job.id, function(c, d){
                    if(c==200){
			controller.get('controllers.zql').send('updateJob');
			controller.transitionToRoute('zql');                            
                    } else {
			// handle error
                    }
		});
	    } else {
		zeppelin.zql.delHistory(job.id, historyId, function(c, d){
		    if (c==200) {
			controller.transitionToRoute('zql.edit', {jobid:job.id, historyid:""});
		    } else {
			// handle error
		    }
		});
	    }
        },
        loadJob : function(jobid){
            var controller = this;
            zeppelin.zql.get(jobid, function(c, d){
                if(c==200){
                    controller.set('historyId', undefined);
                    controller.set('currentJob', d);
                }
            });
        },
        // called from view
        beforeChangeJob : function(model, jobNameEditor, editor, jobCronEditor){
            if(model==null) return;
            // TODO save job before change
            if(model.status=="READY"){
                if(this.get('dirty')){
                    zeppelin.zql.set(model.id, jobNameEditor.val(), editor.getValue(), undefined, jobCronEditor.getValue(), function(c, d){
                        if(c==200){
                            console.log("job %o saved", model.id)
                        } else {
                            // TODO : handle error
                        }
                    });                     
                }
            }
        },
        // called from view
        afterChangeJob : function(model, jobNameEditor, editor, jobCronEditor){
            this.set('dirty', 0);
            this.set("zql", editor.getValue());
            this.set("jobName", jobNameEditor.editable('getValue', true));
            this.set("jobCron", jobCronEditor.editable('getValue', true));

            durationToString = function(duration){
                var took = "";
                if(duration.weeks>0){
                    took += duration.weeks+" weeks, ";
                }
                if(duration.days>0){
                    took += duration.days+" days, ";
                }
                if(duration.hours>0){
                    took += duration.hours+" hours, ";
                }
                if(duration.minutes>0){
                    took += duration.minutes+" minutes, ";
                }
                if(duration.seconds>0){
                    took += duration.seconds+"."+duration.millis+" seconds";
                }
                else
                    took += "0."+duration.millis+" seconds";
                return took;
            };

            var getDuration = function(timeMillis){
                if(isNaN(timeMillis) || timeMillis <0) timeMillis = 0;
                var units = [
                    {label:"millis",    mod:1000,},
                    {label:"seconds",   mod:60,},
                    {label:"minutes",   mod:60,},
                    {label:"hours",     mod:24,},
                    {label:"days",      mod:7,},
                    {label:"weeks",     mod:52,},
                ];
                var duration = new Object();
                var x = timeMillis;
                for (i = 0; i < units.length; i++){
                    var tmp = x % units[i].mod;
                    duration[units[i].label] = tmp;
                    x = (x - tmp) / units[i].mod
                }
                return duration;
            };
            this.set("jobTook", durationToString(getDuration(new Date(model.dateFinished).getTime() - new Date(model.dateStarted).getTime())));
        },

        zqlChanged : function(zql){
            //console.log("Zql changed from %o to %o", this.get('zql'), zql);
            this.set('dirty', this.get('dirty') | this.get('dirtyFlag').ZQL);
            this.set('dryrun', true);
            this.set('zql', zql);
        },

        zqlJobNameChanged : function(jobName){
            //console.log("Job name changed %o", jobName);
            this.set('dirty', this.get('dirty') | this.get('dirtyFlag').NAME);
            this.set('jobName', jobName);
        },
        
        zqlJobCronChanged : function(jobCron){
            //console.log("Job name changed %o", jobName);
            this.set('dirty', this.get('dirty') | this.get('dirtyFlag').CRON);
            this.set('jobCron', jobCron);
        },

        /**
         * called when user select on of history from history list
         */
        zqlJobHistoryChanged : function(jobId, historyId){
            // save current job if it is not saved
            console.log("load history %o", historyId);
            this.transitionToRoute('zql.edit', {jobid:jobId, historyid:historyId});
        },

        updateHistory : function(jobId){
            controller = this;
            zeppelin.zql.listHistory(jobId, function(c, hist){
                if(c==200){
                    controller.set('historyList', hist);
                }
            });
        },

        // called from view
        loop : function(jobNameEditor, editor, jobCronEditor){
            var controller = this;
            var job = this.get('currentJob');
            if(job==null) return;
            if(job.status=="READY" || job.status=="FINISHED" || job.status=="ERROR" || job.status=="ABORT"){
                // auto save every 10 sec
                if(new Date().getSeconds() % 10 == 0 && (this.get('dirty') & this.get('dirtyFlag').ZQL)){
                    
                    // TODO display saving... -> saved message
                    zeppelin.zql.setZql(job.id, editor.getValue(), function(c, d){
                        if(c==200){
                            this.set('dirty', (this.get('dirty') & ~this.get('dirtyFlag').ZQL));
                            console.log("autosave zql completed %o %o", c, d);

                            // send zqlcontroller to refresh job list. (job name may change by this save)
                            controller.get('controllers.zql').send('updateJob');
                        }
                        
                    }, this);
                }

                if(new Date().getSeconds() % 10 == 0 && (this.get('dirty') & this.get('dirtyFlag').NAME)){
                    
                    // TODO display saving... -> saved message
                    zeppelin.zql.setName(job.id, jobNameEditor.editable('getValue', true), function(c, d){
                        if(c==200){
                            this.set('dirty', (this.get('dirty') & ~this.get('dirtyFlag').NAME));
                            console.log("autosave name completed %o %o", c, d);
                        }
                        
                    }, this);
                }

                if(new Date().getSeconds() % 10 == 0 && (this.get('dirty') & this.get('dirtyFlag').CRON)){
                    
                    // TODO display saving... -> saved message
                    zeppelin.zql.setCron(job.id, jobCronEditor.editable('getValue', true), function(c, d){
                        if(c==200){
                            this.set('dirty', (this.get('dirty') & ~this.get('dirtyFlag').CRON));
                            console.log("autosave cron completed %o %o", c, d);
                        }
                        
                    }, this);
                }


                if(new Date().getSeconds() % 60 == 0){ // check if it is running by scheduler every 1m
                    zeppelin.zql.get(job.id, function(c, d){
                        if(c==200){
                            if(d.status=="RUNNING" || d.dateFinished!=job.dateFinished){
                                if(controller.get('dirty')==0){ // auto refresh in only clean state
                                    controller.set("currentJob", d);
                                }
                            }
                        }
                    });
                    controller.get('controllers.zql').send('updateJob');
                }

<<<<<<< HEAD
			// auto height visualizer
			if(new Date().getSeconds() % 1 == 0){ // refreshing every 1 sec
			    // jquery iframe auto height plugin does not work in this place
			    // jQuery('#visualizationContainer > iframe').iframeAutoHeight();

			    $('#visualizationContainer > iframe').each(function(idx, el){
				if(!el.contentWindow.document.body) return;
				var height = el.contentWindow.document.body.scrollHeight;
				$(el).height(height);
			    });


			}
		    } else if(session.status=="RUNNING"){
			if(new Date().getSeconds() % 1 == 0){ // refreshing every 1 sec
			    controller.send('loadSession', session.id);
			}
		    } else if(session.status=="FINISHED"){
			// change
		    } else if(session.status=="ERROR"){
		    } else if(session.status=="ABORT"){
		    }
	} 
  }
=======
            } else if(job.status=="RUNNING"){
                if(new Date().getSeconds() % 1 == 0){ // refreshing every 1 sec
                    controller.send('loadJob', job.id);
                }
            } else if(job.status=="FINISHED"){
		// historyis made when job finishes. update history list
		controller.send('updateHistory');
            } else if(job.status=="ERROR"){
            } else if(job.status=="ABORT"){
            }
        } 
    }
>>>>>>> 52c41662
});



App.ReportController = App.ApplicationController.extend();

App.ReportLinkController = App.ApplicationController.extend({
    currentJob : undefined
});<|MERGE_RESOLUTION|>--- conflicted
+++ resolved
@@ -322,32 +322,17 @@
                     controller.get('controllers.zql').send('updateJob');
                 }
 
-<<<<<<< HEAD
-			// auto height visualizer
-			if(new Date().getSeconds() % 1 == 0){ // refreshing every 1 sec
-			    // jquery iframe auto height plugin does not work in this place
-			    // jQuery('#visualizationContainer > iframe').iframeAutoHeight();
-
-			    $('#visualizationContainer > iframe').each(function(idx, el){
-				if(!el.contentWindow.document.body) return;
-				var height = el.contentWindow.document.body.scrollHeight;
-				$(el).height(height);
-			    });
-
-
-			}
-		    } else if(session.status=="RUNNING"){
-			if(new Date().getSeconds() % 1 == 0){ // refreshing every 1 sec
-			    controller.send('loadSession', session.id);
-			}
-		    } else if(session.status=="FINISHED"){
-			// change
-		    } else if(session.status=="ERROR"){
-		    } else if(session.status=="ABORT"){
-		    }
-	} 
-  }
-=======
+		// auto height visualizer
+		if(new Date().getSeconds() % 1 == 0){ // refreshing every 1 sec
+		    // jquery iframe auto height plugin does not work in this place
+		    // jQuery('#visualizationContainer > iframe').iframeAutoHeight();
+
+		    $('#visualizationContainer > iframe').each(function(idx, el){
+			if(!el.contentWindow.document.body) return;
+			var height = el.contentWindow.document.body.scrollHeight;
+			$(el).height(height);
+		    });
+		}
             } else if(job.status=="RUNNING"){
                 if(new Date().getSeconds() % 1 == 0){ // refreshing every 1 sec
                     controller.send('loadJob', job.id);
@@ -360,7 +345,6 @@
             }
         } 
     }
->>>>>>> 52c41662
 });
 
 
